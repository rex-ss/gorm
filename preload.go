--- conflicted
+++ resolved
@@ -7,32 +7,6 @@
 	"strings"
 )
 
-<<<<<<< HEAD
-// Preload preload relations callback
-=======
-func getRealValue(value reflect.Value, columns []string) (results []interface{}) {
-	// If value is a nil pointer, Indirect returns a zero Value!
-	// Therefor we need to check for a zero value,
-	// as FieldByName could panic
-	if pointedValue := reflect.Indirect(value); pointedValue.IsValid() {
-		for _, column := range columns {
-			if pointedValue.FieldByName(column).IsValid() {
-				result := pointedValue.FieldByName(column).Interface()
-				if r, ok := result.(driver.Valuer); ok {
-					result, _ = r.Value()
-				}
-				results = append(results, result)
-			}
-		}
-	}
-	return
-}
-
-func equalAsString(a interface{}, b interface{}) bool {
-	return toString(a) == toString(b)
-}
-
->>>>>>> 211ccf4e
 func Preload(scope *Scope) {
 	if scope.Search.preload == nil || scope.HasError() {
 		return
